import numpy as np
from abc import ABC, abstractmethod


"""
Module to compute the IceCube point source likelihood
using publicly available information.

Based on the method described in:
Braun, J. et al., 2008. Methods for point source analysis 
in high energy neutrino telescopes. Astroparticle Physics, 
29(4), pp.299–305.

Currently well-defined for searches with
Northern sky muon neutrinos.
"""


class SpatialLikelihood(ABC):
    """
    Abstract base class for spatial likelihoods
    """

    @abstractmethod
    def __call__(self):

        pass

'''
class EventDependentSpatialGaussianLikelihood(SpatialLikelihood):
    """
    Handles spatial likelihood of 2021 data release,
    where for each event a different sigma is assumed.
    """

    def __init__(self, etrue_list, ereco_list, dec_list):
        # from scipy.optimize import fsolve
        pass

    def __call__(self, angerr, event_coord, source_coord):
        """
        Use the neutrino energy to determine sigma and 
        evaluate the likelihood.

        P(x_i | x_s) = (1 / (2pi * sigma^2)) * exp( |x_i - x_s|^2/ (2*sigma^2) )

        :param event_coord: (ra, dec) of event [rad].
        :param source_coord: (ra, dec) of point source [rad].
        """

        sigma_rad = np.deg2rad(angerr)

        ra, dec = event_coord

        src_ra, src_dec = source_coord


        #for now, assume that angerr=sigma, not 50% coverage!
        #TODO fix this by using fsolve on the appropriate eq

        norm = 0.5 / (np.pi * sigma_rad ** 2)

        # Calculate the cosine of the distance of the source and the event on
        # the sphere.
        cos_r = np.cos(src_ra - ra) * np.cos(src_dec) * np.cos(dec) + np.sin(
            src_dec
        ) * np.sin(dec)

        # Handle possible floating precision errors.
        """
        if cos_r < -1.0:
            cos_r = 1.0
        if cos_r > 1.0:
            cos_r = 1.0
        """
        idx = np.nonzero(cos_r < -1.0)
        cos_r[idx] = 1.0
        idx = np.nonzero(cos_r > 1.0)
        cos_r[idx] = 1.0

        r = np.arccos(cos_r)

        dist = np.exp(-0.5 * (r / sigma_rad) ** 2)

        return norm * dist
'''

class EventDependentSpatialGaussianLikelihood(SpatialLikelihood):
    def __init__(self, sigma=5.):
        """
        :param sigma: Upper limit of angular distance to considered events
        """
        #TODO actually implement this somehow
        #convert p to sigma if necessary...
        #omit for now
        self._sigma = sigma

    @profile
<<<<<<< HEAD
    def __call__(self, ang_err, event_coord, source_coord):
=======
    def __call__(self, ang_err, ra, dec, source_coord):
>>>>>>> 4a75cfea
        """
        Use the neutrino energy to determine sigma and 
        evaluate the likelihood.

        P(x_i | x_s) = (1 / (2pi * sigma^2)) * exp( |x_i - x_s|^2/ (2*sigma^2) )

        :param ang_err: Angular error to be used in the Gaussian, in degrees
        :param event_coord: (ra, dec) of event [rad].
        :param source_coord: (ra, dec) of point source [rad].
        """

        sigma_rad = np.deg2rad(ang_err)

        #ra, dec = event_coord

        src_ra, src_dec = source_coord

        norm = 0.5 / (np.pi * sigma_rad ** 2)

        # Calculate the cosine of the distance of the source and the event on
        # the sphere.
        cos_r = np.cos(src_ra - ra) * np.cos(src_dec) * np.cos(dec) + np.sin(
            src_dec
        ) * np.sin(dec)

        # Handle possible floating precision errors.
        #if cos_r < -1.0:
        #    cos_r = 1.0
        idx = np.nonzero((cos_r < -1.0))
        cos_r[idx] = 1.0
        idx = np.nonzero((cos_r > 1.0))
        cos_r[idx] = 1.0
        #if cos_r > 1.0:
        #    cos_r = 1.0

        r = np.arccos(cos_r)

        dist = np.exp(-0.5 * (r / sigma_rad) ** 2)

        return norm * dist



class SpatialGaussianLikelihood(SpatialLikelihood):
    """
    Spatial part of the point source likelihood.

    P(x_i | x_s) where x is the direction (unit_vector).
    """

    def __init__(self, angular_resolution):
        """
        Spatial part of the point source likelihood.
        
        P(x_i | x_s) where x is the direction (unit_vector).
        
        :param angular_resolution; Angular resolution of detector [deg]. 
        """

        # @TODO: Init with some sigma as a function of E?

        self._sigma = angular_resolution

   
    def __call__(self, event_coord, source_coord):
        """
        Use the neutrino energy to determine sigma and 
        evaluate the likelihood.

        P(x_i | x_s) = (1 / (2pi * sigma^2)) * exp( |x_i - x_s|^2/ (2*sigma^2) )

        :param event_coord: (ra, dec) of event [rad].
        :param source_coord: (ra, dec) of point source [rad].
        """

        sigma_rad = np.deg2rad(self._sigma)

        ra, dec = event_coord

        src_ra, src_dec = source_coord

        norm = 0.5 / (np.pi * sigma_rad ** 2)

        # Calculate the cosine of the distance of the source and the event on
        # the sphere.
        cos_r = np.cos(src_ra - ra) * np.cos(src_dec) * np.cos(dec) + np.sin(
            src_dec
        ) * np.sin(dec)

        # Handle possible floating precision errors.
        if cos_r < -1.0:
            cos_r = 1.0
        if cos_r > 1.0:
            cos_r = 1.0

        r = np.arccos(cos_r)

        dist = np.exp(-0.5 * (r / sigma_rad) ** 2)

        return norm * dist


class EnergyDependentSpatialGaussianLikelihood(SpatialLikelihood):
    """
    Energy dependent spatial likelihood. Uses AngularResolution 
    specified for given spectral indicies. For example in the 2015 
    data release angular resolution plots.
    
    The atmospheric spectrum is approximated as a power law
    with a single spectral index.
    """

    def __init__(self, angular_resolution_list, index_list):
        """
        Energy dependent spatial likelihood. Uses AngularResolution 
        specified for given spectral indicies. For example in the 2015 
        data release angular resolution plots.
        
        The atmospheric spectrum is approximated as a power law
        with a single spectral index.
        
        :param angular_resolution_list: List of AngularResolution instances.
        :param index_list: List of corresponding spectral indices
        """

        self._angular_resolution_list = angular_resolution_list

        self._index_list = index_list

    def _get_sigma(self, reco_energy, index):
        """
        Return the expected angular resolution for a 
        given reconstrcuted energy and spectral index.

        :param reco_energy: Reconstructed energy [GeV]
        :param index: Spectral index
        """

        ang_res_at_Ereco = [
            ang_res._get_angular_resolution(reco_energy)
            for ang_res in self._angular_resolution_list
        ]

        ang_res_at_index = np.interp(index, self._index_list, ang_res_at_Ereco)

        return ang_res_at_index

    def get_low_res(self):
        """
        Representative lower resolution 
        at fixed low energy and bg index.

        To be used in PointSourceLikelihood.
        """

        low_energy = 1e3

        bg_index = 3.7

        return self._get_sigma(low_energy, bg_index)

    def __call__(self, event_coord, source_coord, reco_energy, index=2.0):
        """
        Evaluate PDF for a given event.

        :param event_coord: (ra, dec) coordinates of event
        :param source_coord: (ra, dec) coordinates of source
        :param reco_energy: Reconstructed energy [GeV]
        :param index: Spectral index of source
        """

        sigma_rad = np.deg2rad(self._get_sigma(reco_energy, index))

        ra, dec = event_coord

        src_ra, src_dec = source_coord

        norm = 0.5 / (np.pi * sigma_rad ** 2)

        # Calculate the cosine of the distance of the source and the event on
        # the sphere.
        cos_r = np.cos(src_ra - ra) * np.cos(src_dec) * np.cos(dec) + np.sin(
            src_dec
        ) * np.sin(dec)

        # Handle possible floating precision errors.
        if cos_r < -1.0:
            cos_r = 1.0
        if cos_r > 1.0:
            cos_r = 1.0

        r = np.arccos(cos_r)

        dist = np.exp(-0.5 * (r / sigma_rad) ** 2)

        return norm * dist<|MERGE_RESOLUTION|>--- conflicted
+++ resolved
@@ -96,11 +96,7 @@
         self._sigma = sigma
 
     @profile
-<<<<<<< HEAD
-    def __call__(self, ang_err, event_coord, source_coord):
-=======
     def __call__(self, ang_err, ra, dec, source_coord):
->>>>>>> 4a75cfea
         """
         Use the neutrino energy to determine sigma and 
         evaluate the likelihood.
