import numpy as np
from scipy.stats import rv_histogram, uniform, norm
from scipy.spatial.transform import Rotation as R
from astropy.coordinates import SkyCoord
from astropy import units as u
from vMF import sample_vMF

import logging

from icecube_tools.detector.energy_resolution import EnergyResolution
from icecube_tools.detector.angular_resolution import AngularResolution
from icecube_tools.utils.data import find_files, data_directory, IceCubeData, ddict
from icecube_tools.utils.vMF import get_kappa, get_theta_p


class R2021IRF(EnergyResolution, AngularResolution):
    """
    Special class to handle smearing effects given in the 2021 data release:
    1) Misreconstruction of energy
    2) kinematic angle, what the readme calls "PSF"
    3) misreconstruction of tracks, what the readme calls "AngErr"
    """
    
    def __init__(self, fetch=True, **kwargs):
        """
        Special class to handle smearing effects given in the 2021 data release.
        """

        self.read(fetch)

        self.year = 2012    # subject to change
        self.nu_type = "nu_mu"

        self.uniform = uniform(0, 2*np.pi)

        logging.debug('Creating Ereco distributions')
        #Reco energy is handled without ddict() because it's not that much calculation
        #and has no parts with zero-entries
        self.reco_energy = np.empty((self.true_energy_bins.size-1, self.declination_bins.size-1), dtype=rv_histogram)
        self.reco_energy_bins = np.empty((self.true_energy_bins.size-1, self.declination_bins.size-1), dtype=np.ndarray)
        for c_e, e in enumerate(self.true_energy_bins[:-1]):
            for c_d, d in enumerate(self.declination_bins[:-1]):
                n, bins = self._marginalisation(c_e, c_d)
                self.reco_energy[c_e, c_d] = rv_histogram((n, bins))
                self.reco_energy_bins[c_e, c_d] = bins
        self._values = []
        logging.debug('Creating empty dicts for kinematic angle dists and angerr dists')

        self.marginal_pdf_psf = ddict()
        self.marginal_pdf_angerr = ddict()

        self.kinematic_angle_bin_list = []
        self.etrue_bin_list = []
        self.ereco_bin_list = []
        self.dec_bin_list = []
        

    @staticmethod
    def get_angle(vec1, vec2):
        """
        Calculate the angle between two vectors.
        :param vec1: First vector
        :param vec2: Second vector
        :return: Angle between vectors in degrees
        """

        return np.rad2deg(np.arccos(np.dot(vec1, vec2) / (np.linalg.norm(vec1) * np.linalg.norm(vec2))))


    def sample_energy(self, coord, Etrue, seed=42):
        """
        Sample reconstructed energy given a true energy and direction.
        :param coord: Tuple indicident coordinates (ra, dec) in radians
        :param Etrue: True $\log_{10}(E/\mathrm{GeV})$ that's to be sampled.
        :return: new rectascension and new declination in rad of deflected particle,
                 angle between incident and deflected direction in degrees,
                 reconstructed energy in GeV
        """
        #TODO merge this with R2021IRF().sample() and maybe add a keyword
        #if only reconstructed energy is supposed to be sampled

        ra, dec = coord
        sky_coord = SkyCoord(ra=ra * u.rad, dec=dec * u.rad, frame="icrs")
        sky_coord.representation_type = "cartesian"
        unit_vector = np.array([sky_coord.x, sky_coord.y, sky_coord.z]).T

        if isinstance(Etrue, np.ndarray):
            size = Etrue.size
        else:
            size = 1

        c_e, _, c_d, _ = self._return_etrue_bins(Etrue, dec)
        Ereco = np.zeros(size)

        logging.debug(f'Energy and declination bins: {c_e}, {c_d}')
        logging.debug('Sampling Ereco')

        #Idea behind this loop structure:
        #Group data by the bin indices
        #Sample further data for each group in one function call
        #Move on to next group
        #Omits loop over single events -> faster, in principle
 
        set_e = set(c_e)
        set_d = set(c_d)
        for idx_e in set_e:
            _index_e = np.argwhere(idx_e == c_e).squeeze()

            for idx_d in set_d:
                _index_d = np.argwhere(idx_d == c_d).squeeze()
                _index_f = (np.intersect1d(_index_d, _index_e),)
                Ereco[_index_f] = self.reco_energy[idx_e, idx_d].rvs(size=_index_f[0].size, random_state=seed)

        return np.power(10, Ereco)


    def sample(self, coord, Etrue, seed=42):
        """
        Sample new ra, dec values given a true energy and direction.
        :param coord: Tuple indicident coordinates (ra, dec) in radians
        :param Etrue: True $\log_{10}(E/\mathrm{GeV})$ that's to be sampled.
        :return: new rectascension and new declination in rad of deflected particle,
                 angle between incident and deflected direction in degrees,
                 reconstructed energy in GeV
        """

        ra, dec = coord
        sky_coord = SkyCoord(ra=ra * u.rad, dec=dec * u.rad, frame="icrs")
        sky_coord.representation_type = "cartesian"
        unit_vector = np.array([sky_coord.x, sky_coord.y, sky_coord.z]).T

        if isinstance(Etrue, np.ndarray):
            size = Etrue.size
        else:
            size = 1

        #Initialise empty arrays for data
        c_e, _, c_d, _ = self._return_etrue_bins(Etrue, dec)
        c_e_r = np.zeros(size)
        c_k = np.zeros(size)
        c_ang_err = np.zeros(size)
        Ereco = np.zeros(size)
        kinematic_angle = np.zeros(size)
        ang_err = np.zeros(size)
        reco_ang_err = np.zeros(size)
        new_ras = np.zeros(size)
        new_decs = np.zeros(size)

        logging.debug(f'Energy and declination bins: {c_e}, {c_d}')
        logging.debug('Sampling Ereco')


        #Idea behind this loop structure:
        #Group data by the bin indices
        #Sample further data for each group in one function call
        #Move on to next group
        #Omits loop over single events -> faster, in principle
 
        set_e = set(c_e)
        set_d = set(c_d)
        for idx_e in set_e:
            _index_e = np.argwhere(idx_e == c_e).squeeze()

            for idx_d in set_d:
                _index_d = np.argwhere(idx_d == c_d).squeeze()
                _index_f = (np.intersect1d(_index_d, _index_e),)
                Ereco[_index_f] = self.reco_energy[idx_e, idx_d].rvs(size=_index_f[0].size, random_state=seed)
                current_c_e_r = self._return_reco_energy_bins(idx_e, idx_d, Ereco[_index_f])
                c_e_r[_index_f] = current_c_e_r

                logging.debug(f'Ereco: {Ereco[_index_f]}, bins: {current_c_e_r}')

                set_e_r = set(current_c_e_r)

                for idx_e_r in set_e_r:
                    _index_help = np.argwhere(c_e_r == idx_e_r).squeeze()
                    _index_r = (np.intersect1d(_index_f[0], _index_help),)

                    try:
                        kinematic_angle[_index_r] = self.marginal_pdf_psf(idx_e, idx_d, idx_e_r, 'pdf').rvs(size=_index_r[0].size, random_state=seed)

                    except KeyError:
                        logging.debug(f'Creating kinematic angle dist for {idx_e}, {idx_d}, {idx_e_r}')
                        n, bins = self._marginalize_over_angerr(idx_e, idx_d, idx_e_r)
                        self.marginal_pdf_psf.add(bins, idx_e, idx_d, idx_e_r, 'bins')
                        self.marginal_pdf_psf.add(rv_histogram((n, bins)), idx_e, idx_d, idx_e_r, 'pdf')
                        kinematic_angle[_index_r] = self.marginal_pdf_psf(idx_e, idx_d, idx_e_r, 'pdf').rvs(size=_index_r[0].size, random_state=seed)

                    current_c_k = self._return_kinematic_bins(idx_e, idx_d, idx_e_r, kinematic_angle[_index_r])
                    c_k[_index_r] = current_c_k
                    set_k = set(current_c_k)

                    for idx_k in set_k:
                        _index_help = np.argwhere(c_k == idx_k).squeeze()
                        _index_k = (np.intersect1d(_index_r[0], _index_help),)

                        try:
                            ang_err[_index_k] = self.marginal_pdf_angerr(idx_e, idx_d, idx_e_r, idx_k, 'pdf').rvs(size=_index_k[0].size, random_state=seed)
                        except KeyError as KE:
                            logging.debug(f'Creating AngErr dist for {idx_e}, {idx_d}, {idx_e_r}, {idx_k}')
                            n, bins = self._get_angerr_dist(idx_e, idx_d, idx_e_r, idx_k)
                            self.marginal_pdf_angerr.add(rv_histogram((n, bins)), idx_e, idx_d, idx_e_r, idx_k, 'pdf') 
                            self.marginal_pdf_angerr.add(bins, idx_e, idx_d, idx_e_r, idx_k, 'bins')
                            ang_err[_index_k] = self.marginal_pdf_angerr(idx_e, idx_d, idx_e_r, idx_k, 'pdf').rvs(size=_index_k[0].size, random_state=seed)

        #kappa needs an angle in degrees, prob of containment, here 0.5 as stated in the paper
        for c, ang in enumerate(np.power(10, ang_err)):
            kappa = get_kappa(ang, 0.5)
            new_unit_vector = sample_vMF(unit_vector[c], kappa, 1)[0]

            #create sky coordinates from rotated/deflected vector
            new_sky_coord = SkyCoord(
                x=new_unit_vector[0],
                y=new_unit_vector[1],
                z=new_unit_vector[2],
                representation_type="cartesian",
            )
            new_sky_coord.representation_type = "unitspherical"
            new_ras[c] = new_sky_coord.ra.rad
            new_decs[c] = new_sky_coord.dec.rad
            reco_ang_err[c] = self.get_angle(new_unit_vector, unit_vector[c]) 

<<<<<<< HEAD
        return new_ra, new_dec, reco_ang_err, Ereco 
=======
        return new_ras, new_decs, reco_ang_err, np.power(10, Ereco)
>>>>>>> c928fc34


    def read(self, fetch):
        """
        Reads in IRFs of data set.
        For consistency and reducing the error-prone...iness, kinematic angles ("PSF") and angular errors are converted to log(degrees).
        :param fetch: True if data should be downloaded
        """

        self.prob_contained = 0.68

        self.year = 2012    # subject to change
        self.nu_type = "nu_mu"

        if fetch:
            data_interface = IceCubeData()
            dataset = data_interface.find("20210126")
            data_interface.fetch(dataset)
            dataset_dir = data_interface.get_path_to(dataset[0])

        filename = find_files(data_directory, "IC86_II_smearing.csv")[0]
        self._filename = filename
        self.output = np.loadtxt(self._filename, comments="#")
        self.dataset = self.output
        true_energy_lower = np.array(list(set(self.output[:, 0])))
        true_energy_upper = np.array(list(set(self.output[:, 1])))

        #convert PSF and AngErr values to log(angle/degree)
        self.dataset[:, 6:-1] = np.log10(self.dataset[:, 6:-1])

        self.true_energy_bins = np.union1d(true_energy_lower, true_energy_upper)
        self.true_energy_bins.sort()

        dec_lower = np.array(list(set(self.output[:, 2])))
        dec_higher = np.array(list(set(self.output[:, 3])))

        self.declination_bins = np.radians(np.union1d(dec_lower, dec_higher))
        self.declination_bins.sort()

        self.ang_res_values = 1    # placeholder, isn't used anyway

        self.true_energy_values = (
            self.true_energy_bins[0:-1] + np.diff(self.true_energy_bins) / 2
        )


    def _get_angerr_dist(self, c_e, c_d, c_e_r, c_psf):
        """
        Return the angular error distribution given other parameters.
        :param c_e: True energy bin index
        :param c_d: Declination bin index
        :param c_e_r: Reconstructed energy bin index
        :param c_psf: Kinematic angle bin index
        :return: normalised (over logspace) fractional counts, logarithmic bins in log(degrees)
        """

        presel_data = self.dataset[np.intersect1d(np.nonzero(np.isclose(self.dataset[:, 0], self.true_energy_bins[c_e])),
                                                  np.nonzero(np.isclose(self.dataset[:, 2], np.rad2deg(self.declination_bins[c_d]))))]

        reduced_data = presel_data[np.intersect1d(np.nonzero(np.isclose(presel_data[:, 4], self.reco_energy_bins[c_e, c_d][c_e_r])),
                                                  np.nonzero(np.isclose(presel_data[:, 6], self.marginal_pdf_psf(c_e, c_d, c_e_r, 'bins', c_psf))))]

        needed_vals = np.nonzero(reduced_data[:, 9] -  reduced_data[:, 8])
        bins = np.union1d(reduced_data[needed_vals, 9], reduced_data[needed_vals, 8])
        frac_counts = reduced_data[needed_vals, -1].squeeze()
        frac_counts /= np.sum(frac_counts)

        return frac_counts, bins


    def _return_etrue_bins(self, energy, declination):
        """
        Returns the lower bin edges and their indices for given energy and declination.
        :param energy: Energy in $\log_{10}(E/\mathrm{GeV})$
        :param declination: Declination in rad
        :return: Index of energy, energy at lower bin edge, index of declination, declination at lower bin edge
        :raises ValueError: if energy is outside of IRF-file range
        :raises ValueError: if declination is outside of $[-\pi/2, \pi/2]$
        """

        if np.all(energy >= self.true_energy_bins[0]) and np.all(energy <= self.true_energy_bins[-1]):
            c_e = np.digitize(energy, self.true_energy_bins)
            idx = np.nonzero(c_e < self.true_energy_bins.shape[0])
            c_e[idx] = c_e[idx] - 1
            idx = np.nonzero(c_e == self.true_energy_bins.shape[0])
            c_e[idx] = c_e[idx] - 2
            e = self.true_energy_bins[c_e]
        else:
            raise ValueError("Some energy out of bounds.")


        if np.all(declination >= self.declination_bins[0]) and np.all(declination <= self.declination_bins[-1]):
            c_d = np.digitize(declination, self.declination_bins)
            idx = np.nonzero(c_d < self.declination_bins.shape[0])
            c_d[idx] -= 1
            idx = np.nonzero(c_d == self.declination_bins.shape[0])
            c_d[idx] -= 2
            d = self.declination_bins[c_d]
        else:
            raise ValueError("Some declination out of bounds.")
        
        return c_e, e, c_d, d


    def _return_reco_energy_bins(self, c_e, c_d, Ereco):
        """
        Return bin index of reconstructed energy.
        :param c_e: Index of true energy bin
        :param c_d: Index of declination bin
        :param Ereco: Reconstructed energy in $\log_{10}(E/\mathrm{GeV})$
        :return: Bin index of reconstructed energy
        """

        bins = self.reco_energy_bins[c_e, c_d]
        index = np.digitize(Ereco, bins) - 1
        idx = np.nonzero(index == bins.shape[0] - 1)
        index[idx] = index[idx] - 1

        return index


    def _return_kinematic_bins(self, c_e, c_d, c_e_r, angle):
        """
        Returns bin index of kinematic angle given in log(degees).
        :param c_e: Bin index of true energy
        :param c_d: Bin index of declination
        :param c_e_r: Bin index of reconstructed energy
        :return: Bin index of kinematic angle
        """

        bins = self.marginal_pdf_psf(c_e, c_d, c_e_r, 'bins')
        c_k = np.digitize(angle, bins) - 1
        idx = np.nonzero(c_k == bins.shape[0] - 1)
        c_k[idx] = c_k[idx] - 1

        return c_k


    def _marginalisation(self, c_e, c_d, qoi="ERec"):
        """
        Function that marginalises over the smearing data provided for the 2021 release.
        Careful: Samples are drawn in logspace and converted to linspace upon return.
        :param int c_e: Index of energy bin
        :param int c_d: Index of declination bin
        :return: n, bins of the created distribution/histogram
        """

        if qoi == "ERec":
            needed_index = 4
        else:
            raise ValueError("Not other quantity of interest is available.")

        #do pre-selection of true energy and declination
        reduced_data = self.dataset[np.intersect1d(np.argwhere(
            np.isclose(self.dataset[:, 0], self.true_energy_bins[c_e])),
                                np.argwhere(
            np.isclose(self.dataset[:, 2], np.rad2deg(self.declination_bins[c_d]))))]

        bins = np.array(sorted(list(set(reduced_data[:, needed_index]).union(
                    set(reduced_data[:, needed_index+1])))))

        frac_counts = np.zeros(bins.shape[0]-1)

        #marginalise over uninteresting quantities
        for c_b, b in enumerate(bins[:-1]):
            indices = np.nonzero(np.isclose(b, reduced_data[:, needed_index]))
            frac_counts[c_b] = np.sum(reduced_data[indices, -1])

        return frac_counts, bins


    def _marginalize_over_angerr(self, c_e, c_d, c_e_r): 
        """
        Function that marginalises over the smearing data provided for the 2021 release.
        :param int c_e: Index of energy bin
        :param int c_d: Index of declination bin
        :param_c_e_r: Index of reconstructed energy bin
        :return: n, bins of the created distribution/histogram
        """

        presel_data = self.dataset[np.intersect1d(np.nonzero(np.isclose(self.dataset[:, 0], self.true_energy_bins[c_e])),
                                                  np.nonzero(np.isclose(self.dataset[:, 2], np.rad2deg(self.declination_bins[c_d]))))]

        reduced_data = presel_data[np.nonzero(np.isclose(presel_data[:, 4], self.reco_energy_bins[c_e, c_d][c_e_r]))]


        bins = np.array(sorted(list(set(reduced_data[:, 6]).union(
                    set(reduced_data[:, 7])))))
        if bins.shape[0] != 0:
            frac_counts = np.zeros(bins.shape[0]-1)

            #marginalise over uninteresting quantities
            for c_b, b in enumerate(bins[:-1]):
                indices = np.nonzero(np.isclose(b, reduced_data[:, 6]))
                frac_counts[c_b] = np.sum(reduced_data[indices, -1])
            return frac_counts, bins

        else:
            return None, None


    def _do_rotation(self, vec, deflection, seed=42):
        """
        Function called to sample deflections from appropriate distributions and
        rotate a coordinate vector by that amount.
        Not used anymore, since deflection is done with vMF sampling.
        :param vec: Vector to be rotated/deflected
        :param deflection: Angle of deflection in log(degrees)
        :returns: rotated vector
        """

        def make_perp(vec):
            perp = np.zeros(3)
            if not np.all(np.isclose(vec[:2], 0.)):
                perp[0] = - vec[1]
                perp[1] = vec[0]
                perp /= np.linalg.norm(perp)
            else:
                perp[1] = 1.
            # print(perp)
            return perp

        #sample kinematic angle from distribution
        azimuth = self.uniform.rvs(size=1, random_state=seed)[0]
        deflection = np.deg2rad(np.power(10, deflection))
        logging.debug(f'azimuth: {azimuth}\ndeflection: {deflection}')
        rot_vec_1 = make_perp(vec)
        rot_vec_1 *= deflection 
        #create rotation object from vector
        rot_1 = R.from_rotvec(rot_vec_1)

        rot_vec_2 = vec / np.linalg.norm(vec)
        rot_vec_2 *= azimuth
        rot_2 = R.from_rotvec(rot_vec_2)

        intermediate = rot_1.apply(vec)
        final = rot_2.apply(intermediate)
        return final
<|MERGE_RESOLUTION|>--- conflicted
+++ resolved
@@ -220,11 +220,7 @@
             new_decs[c] = new_sky_coord.dec.rad
             reco_ang_err[c] = self.get_angle(new_unit_vector, unit_vector[c]) 
 
-<<<<<<< HEAD
-        return new_ra, new_dec, reco_ang_err, Ereco 
-=======
         return new_ras, new_decs, reco_ang_err, np.power(10, Ereco)
->>>>>>> c928fc34
 
 
     def read(self, fetch):
