from re import A
import numpy as np
import os
from os.path import join
import requests
import requests_cache
import time
import tarfile
from zipfile import ZipFile
from bs4 import BeautifulSoup
from tqdm import tqdm
from astropy import units as u
import h5py
import logging
from abc import ABC, abstractmethod

from ..source.flux_model import BrokenPowerLawFlux, PowerLawFlux
from ..source.source_model import Source, DIFFUSE, POINT
from ..utils.vMF import get_kappa, get_theta_p

from typing import List, Dict

logger = logging.getLogger(__name__)
logger.setLevel(logging.WARNING)

icecube_data_base_url = "https://icecube.wisc.edu/data-releases"
data_directory = os.path.abspath(os.path.join(os.path.expanduser("~"), ".icecube_data"))

available_irf_periods = ["IC40", "IC59", "IC79", "IC86_I", "IC86_II"]

available_data_periods = [
    "IC40",
    "IC59",
    "IC79",
    "IC86_I",
    "IC86_II",
    "IC86_III",
    "IC86_IV",
    "IC86_V",
    "IC86_VI",
    "IC86_VII",
]


class IceCubeData:
    """
    Handle the interface with IceCube's public data
    releases hosted on their website.
    """

    def __init__(
        self,
        base_url=icecube_data_base_url,
        data_directory=data_directory,
        cache_name=".cache",
        update=False,
    ):
        """
        Handle the interface with IceCube's public data
        releases hosted on their website.

        :param base_url: Base url for data releases
        :param data_directory: Where to put the data
        :param cache_name: Name of the requests cache
        :param update: Refresh the cache if true
        """

        self.base_url = base_url

        self.data_directory = data_directory

        requests_cache.install_cache(
            cache_name=cache_name,
            expire_after=-1,
        )

        self.ls(verbose=False, update=update)

        # Make data directory if it doesn't exist
        if not os.path.exists(self.data_directory):
            os.makedirs(self.data_directory)

    def ls(self, verbose=True, update=False):
        """
        List the available datasets.

        :param verbose: Print the datasets if true
        :param update: Refresh the cache if true
        """

        self.datasets = []

        if update:
            requests_cache.clear()

        response = requests.get(self.base_url)

        if response.ok:
            soup = BeautifulSoup(response.content, "html.parser")

            links = soup.find_all("a")

            for link in links:
                href = link.get("href")

                if ".zip" in href:
                    self.datasets.append(href)

                    if verbose:
                        print(href)

    def find(self, search_string):
        """
        Find datasets containing search_string.
        """

        found_datasets = []

        for dataset in self.datasets:
            if search_string in dataset:
                found_datasets.append(dataset)

        return found_datasets

    def fetch(self, datasets, overwrite=False, write_to=None):
        """
        Downloads and unzips the given datasets.

        :param datasets: A list of dataset names
        :param overwrite: Overwrite existing files
        :param write_to: Optional custom location
        """

        if write_to:
            old_dir = self.data_directory

            self.data_directory = write_to

        for dataset in datasets:
            if dataset not in self.datasets:
                raise ValueError(
                    "Dataset %s is not in list of known datasets" % dataset
                )

            url = os.path.join(self.base_url, dataset)

            local_path = os.path.join(self.data_directory, dataset)

            # Only fetch if not already there!
            if not os.path.exists(os.path.splitext(local_path)[0]) or overwrite:
                # Don't cache this as we want to stream
                with requests_cache.disabled():
                    response = requests.get(url, stream=True)

                    if response.ok:
                        total = int(response.headers["content-length"])

                        # For progress bar description
                        short_name = dataset
                        if len(dataset) > 40:
                            short_name = dataset[0:40] + "..."

                        # Save locally
                        with open(local_path, "wb") as f, tqdm(
                            desc=short_name, total=total
                        ) as bar:
                            for chunk in response.iter_content(chunk_size=1024 * 1024):
                                size = f.write(chunk)
                                bar.update(size)

                        # Unzip
                        dataset_dir = os.path.splitext(local_path)[0]
                        with ZipFile(local_path, "r") as zip_ref:
                            zip_ref.extractall(dataset_dir)

                        # Delete zipfile
                        os.remove(local_path)

                        # Check for further compressed files in the extraction
                        tar_files = find_files(dataset_dir, ".tar")

                        zip_files = find_files(dataset_dir, ".zip")

                        for tf in tar_files:
                            tar = tarfile.open(tf)
                            tar.extractall(os.path.splitext(tf)[0])

                        for zf in zip_files:
                            with ZipFile(zf, "r") as zip_ref:
                                zip_ref.extractall(zf[:-4])

                crawl_delay()

        if write_to:
            self.data_directory = old_dir

    def fetch_all_to(self, write_to, overwrite=False):
        """
        Download all data to a given location
        """

        self.fetch(self.datasets, write_to=write_to, overwrite=overwrite)

    def get_path_to(self, dataset):
        """
        Get path to a given dataset
        """

        if dataset not in self.datasets:
            raise ValueError("Dataset is not available")

        local_zip_loc = os.path.join(self.data_directory, dataset)

        local_path = os.path.splitext(local_zip_loc)[0]

        return local_path


class ddict(dict):
    """
    Modified dictionary class, derived from `dict`.
    Used to nest dictionaries without having to write [] all the time when adding or calling.
    """

    def __init__(self):
        super().__init__()

    def add(self, value, *keys):
        """
        Add value to chain of keys.
        Careful: this may overwrite existing values!
        :param value: Value to be added
        :param keys: Tuple containing ordered keys behind which the value should be added.
        """
        # TODO: protect from overwriting

        temp = self
        for key in keys[:-1]:
            try:
                temp[key]
            except KeyError:
                temp[key] = {}
            finally:
                temp = temp[key]
        temp[keys[-1]] = value

    def __call__(self, *keys):
        """
        Call value of nested dicts.
        :param keys: Tuple of ordered keys whose value should be returned
        :return: value behind tuple of keys
        """

        temp = self
        for key in keys:
            temp = temp[key]
        return temp


class Uptime:
    _available_data_periods = available_data_periods
    _available_irf_periods = available_irf_periods

    def __init__(self, *periods, **kwargs):
<<<<<<< HEAD

        try:
            np.loadtxt(os.path.join(
                data_directory,
                "20210126_PS-IC40-IC86_VII", 
                "icecube_10year_ps",
                "uptime",
                "IC40_exp.csv")
            )
        except FileNotFoundError:
=======
        if kwargs.get("fetch", True):
>>>>>>> 0212d065
            data_interface = IceCubeData()
            dataset = data_interface.find("20210126")
            data_interface.fetch(dataset)

        self._irf_periods = []
        self._data_periods = []
        for p in periods:
            self._data_periods.append(p)
            if p in self._available_irf_periods:
                self._irf_periods.append(p)

        self._data = {}
        # Store start and end times of each period separately
        self._times = np.zeros((len(self._available_data_periods), 2))
        for c, p in enumerate(self._available_data_periods):
            self._data[p] = np.loadtxt(
                os.path.join(
                    data_directory,
                    "20210126_PS-IC40-IC86_VII",
                    "icecube_10year_ps",
                    "uptime",
                    f"{p}_exp.csv",
                )
            )
            self._times[c, 0] = self._data[p][0, 0]
            self._times[c, 1] = self._data[p][-1, -1]

    def time_span(self, IRF: bool = True):
        """
        Return dictionary (keys are data or irf periods) with good time intervals of observations.
        :param periods: Strings of data/irf periods.
        :param IRF: bool, if true observation time of IC86_III and later is counted towards IC86_II.
        :return: Dict of total times in years (without unit) between start and end of each queried data period.
        """

        output = {}
        for p in self._data_periods:
            time = self._time_span(p)
            if IRF and p in available_data_periods and not p in available_irf_periods:
                try:
                    output["IC86_II"] += time
                except KeyError:
                    output["IC86_II"] = time
            else:
                output[p] = time
        return output

    def _time_span(self, period: str):
        time = self._data[period][-1, -1] - self._data[period][0, 0]
        time = time * u.d
        return time.to("year").value

    def cumulative_time_obs(self, IRF: bool = True):
        """
        :param periods: Strings of data periods.
        :return: Return total observation time of each queried data period in years (without unit)
        """

        output = {}
        for p in self._data_periods:
            time = self._time_obs(p)
            if IRF and p in available_data_periods and p not in available_irf_periods:
                try:
                    output["IC86_II"] += time
                except KeyError:
                    output["IC86_II"] = time
            else:
                output[p] = time
        return output

    def _time_obs(self, period: str):
        intervals = self._data[period][:, 1] - self._data[period][:, 0]
        time = np.sum(intervals) * u.d
        return time.to("year").value

    def find_obs_time(self, IRF: bool = True, **kwargs):
        """
        Calculate the amounts of time in each period covered for either:
         - given start and end time (should be MJD)
         - duration and end date
         - duration and start date
        Duration should be in float in years.
        """

        start = kwargs.get("start", False)
        end = kwargs.get("end", False)
        duration = kwargs.get("duration", False)

        if start and end and not duration:
            duration = (end - start) * u.day
            duration = duration.to("year")
        elif start and duration and not end:
            duration = duration * u.year
            duration = duration.to("day")
            end = start + duration.value
            duration = duration.to("year")
        elif end and duration and not start:
            duration = duration * u.year
            duration = duration.to("day")
            start = end - duration.value
            duration = duration.to("year")
        else:
            raise ValueError("Not a supported combination of arguments.")

        if start < self._times[0, 0]:
            logger.warning(
                "Start time outside of running experiment, setting to earliest possible time."
            )
            start = self._times[0, 0]

        p_start = np.digitize(start, self._times[:, 0]) - 1

        if end > self._times[-1, -1]:
            logger.info(
                "End time outside of provided data set, sending an owl to Professor Trelawney"
            )
            # Set to highest allowed value
            p_end = len(available_data_periods) - 1
            future = True

        else:
            # Do not subtract one because we need the entry after the digitized one
            p_end = np.digitize(end, self._times[:, 1])
            future = False

        # repeat searchsorted procedure for the periods containing start/end:
        # add up all the detector uptime in those to get the resulting obs time

        obs_times = {}
        if p_start == p_end and not future:
            fraction = duration / self._time_span(available_data_periods[p_start])
            t_obs = fraction * self._time_obs(available_data_periods[p_start])
            obs_times[available_data_periods[p_start]] = t_obs.value
        else:
            # find duration in start period:
            duration = ((self._times[p_start, 1] - start) * u.day).to("year")
            fraction = duration / self._time_span(available_data_periods[p_start])
            t_obs_start = fraction * self._time_obs(available_data_periods[p_start])
            obs_times[available_data_periods[p_start]] = t_obs_start.value

            # now for the middle periods:
            for c_p in range(p_start + 1, p_end):
                obs_times[available_data_periods[c_p]] = self._time_obs(
                    available_data_periods[c_p]
                )

            # end
            duration = ((end - self._times[p_end, 0]) * u.day).to("year")
            fraction = duration / self._time_span(available_data_periods[p_end])
            t_obs_end = fraction * self._time_obs(available_data_periods[p_end])
            obs_times[available_data_periods[p_end]] = t_obs_end.value

        if IRF:
            new_obs_times = {}
            for p, t in obs_times.items():
                if p in available_data_periods and p not in available_irf_periods:
                    try:
                        new_obs_times["IC86_II"] += t
                    except KeyError:
                        new_obs_times["IC86_II"] = t
                else:
                    new_obs_times[p] = t
            return new_obs_times
        else:
            return obs_times

    @property
    def irf_periods(self):
        return self._irf_periods

    @property
    def data_periods(self):
        return self._data_periods


class dddict(dict):
    def __init__(self):
        super().__init__()

    def min(self):
        for key, value in self.items():
            try:
                if value < minimum:
                    minimum = value
            except NameError:
                minimum = value
        return minimum

    def max(self):
        for key, value in self.items():
            try:
                if value > maximum:
                    maximum = value
            except NameError:
                maximum = value
        return maximum


class Events(ABC):
    """
    Abstract bass class for event classes
    For single period event files, the properties return not a dictionary but a single array of data.
    """

    def __init__(self, seed: int = 1234):
        self._create_dicts()
        self._periods = []
        self.mask = None
        self.seed = seed

    def _create_dicts(self):
        self._reco_energy = dddict()
        self._ang_err = dddict()
        self._ra = dddict()
        self._dec = dddict()

    def __len__(self):
        return len(self._periods)

    @abstractmethod
    def period(self):
        pass

    @classmethod
    @abstractmethod
    def load_from_h5(cls):
        pass

    @abstractmethod
    def write_to_h5(self):
        pass

    @abstractmethod
    def scramble_ra(self):
        pass

    @property
    def periods(self):
        return self._irf_periods

    @property
    def irf_periods(self):
        return self._irf_periods

    @property
    def data_periods(self):
        return self._data_periods

    @property
    def reco_energy(self):
        if self.mask:
            return {p: self._reco_energy[p][self.mask[p]] for p in self.periods}
        else:
            return self._reco_energy

    @property
    def ra(self):
        if self.mask:
            return {p: self._ra[p][self.mask[p]] for p in self.periods}
        else:
            return self._ra

    @property
    def dec(self):
        if self.mask:
            return {p: self._dec[p][self.mask[p]] for p in self.periods}
        else:
            return self._dec

    @property
    def ang_err(self):
        if self.mask:
            return {p: self._ang_err[p][self.mask[p]] for p in self.periods}
        else:
            return self._ang_err

    @property
    def seed(self):
        return self._seed

    @seed.setter
    def seed(self, s: int):
        self._seed = s
        self.rng = np.random.default_rng(seed=s)

    def _return_single_period(self, data):
        return data[self._periods[0]]

    def restrict(
        self,
        dec_low: float = -np.pi / 2,
        dec_high: float = np.pi / 2,
        ra_low=0.0,
        ra_high=2 * np.pi,
        ereco_low: float = 1.0,
    ):
        """
        Restrict declination to given range, if None provided respective bound is ignored.
        For fancier restrictions use `self.mask`.
        :param dec_low: Lower declination bound, in rad.
        :param dec_high: Upper declination bound, in rad.
        """

        if dec_low >= dec_high:
            raise ValueError("dec_low is greater than or equal to dec_high!")

        mask = {}
        for p in self.periods:
            mask[p] = np.nonzero(
                (
                    (self._dec[p] >= dec_low)
                    & (self._dec[p] <= dec_high)
                    & (self._reco_energy[p] >= ereco_low)
                    & (self._ra[p] >= ra_low)
                    & (self._ra[p] <= ra_high)
                )
            )
        self.mask = mask

    @property
    def N(self) -> Dict:
        output = {}
        for p in self.periods:
            output[p] = self._ra[p].size
        return output

    @property
    def N_restricted(self) -> Dict:
        output = {}
        ra = self.ra
        for p in self.periods:
            output[p] = ra[p].size
        return output


class SimEvents(Events):
    """
    Class to store simulated events.
    """

    ic86_ii_data_periods = [
        "IC86_II",
        "IC86_III",
        "IC86_IV",
        "IC86_V",
        "IC86_VI",
        "IC86_VII",
    ]

    keys = [
        "true_energy",
        "arrival_energy",
        "reco_energy",
        "ra",
        "dec",
        "ang_err",
        "source_label",
    ]

    def __init__(self, seed: int = 1234):
        super().__init__(seed=seed)
        self._true_energy = dddict()
        self._arrival_energy = dddict()
        self._source_label = {}

    @classmethod
    def load_from_h5(cls, path: str, seed: int = 1234):
        """
        Load events from hdf5 file.
        :param path: Path to file
        :param seed: Random seed for RA scrambling
        """

        inst = cls(seed=seed)
        inst._periods = []
        inst.path = path
        inst.sources = {}
        with h5py.File(inst.path, "r") as f:
            # TODO load source data too!
            for p, data in f.items():
                if not "source" in p:
                    inst._periods.append(p)
                    inst._true_energy[p] = data["true_energy"][()]
                    inst._reco_energy[p] = data["reco_energy"][()]
                    inst._arrival_energy[p] = data["arrival_energy"][()]
                    inst._ra[p] = data["ra"][()]
                    inst._dec[p] = data["dec"][()]
                    inst._ang_err[p] = data["ang_err"][()]
                    inst._source_label[p] = data["source_label"][()]
                else:
                    indices = []
                    for s in ["index", "index1", "index2"]:
                        try:
                            indices.append(data[s][()])
                        except:
                            pass
                    inst.sources[p] = indices
                inst._irf_periods = list(inst._reco_energy.keys())
                inst._data_periods = list(inst._reco_energy.keys())
        return inst

    def write_to_h5(self, path: str, sources: List[Source]):
        """
        Write events to hdf5 file.
        :param path: Path to file
        :sources: List of sources used to generate events
        """

        with h5py.File(path, "w") as f:
            for p in self._periods:
                group = f.create_group(p)
                group.create_dataset("true_energy", data=self._true_energy[p])
                group.create_dataset("arrival_energy", data=self._arrival_energy[p])
                group.create_dataset("reco_energy", data=self._reco_energy[p])
                group.create_dataset("ang_err", data=self._ang_err[p])
                group.create_dataset("ra", data=self._ra[p])
                group.create_dataset("dec", data=self._dec[p])
                group.create_dataset("source_label", data=self._source_label[p])

            for i, source in enumerate(sources):
                s = f.create_group("source_{}".format(str(i)))
                if isinstance(source.flux_model, PowerLawFlux):
                    s.create_dataset("index", data=source.flux_model._index)
                    s.create_dataset(
                        "normalisation_energy",
                        data=source.flux_model._normalisation_energy,
                    )
                elif isinstance(source.flux_model, BrokenPowerLawFlux):
                    s.create_dataset("index1", data=source.flux_model._index1)
                    s.create_dataset("index2", data=source.flux_model._index2)
                    s.create_dataset(
                        "break_energy", data=source.flux_model._break_energy
                    )
                s.create_dataset("source_type", data=source.source_type)
                s.create_dataset("normalisation", data=source.flux_model._normalisation)
                if source.source_type == POINT:
                    s.create_dataset("source_coord", data=source.coord)

    def period(self, p: str):
        """
        Returns dictionary of events belonging to a specified data season
        :param p: Period identifier
        """

        out = {}
        if self.mask:
            out["true_energy"] = self._true_energy[p][self.mask[p]]
            out["reco_energy"] = self._reco_energy[p][self.mask[p]]
            out["arrival_energy"] = self._arrival_energy[p][self.mask[p]]
            out["ang_err"] = self._ang_err[p][self.mask[p]]
            out["ra"] = self._ra[p][self.mask[p]]
            out["dec"] = self._dec[p][self.mask[p]]
            out["source_label"] = self._source_label[p][self.mask[p]]
        else:
            out["true_energy"] = self._true_energy[p]
            out["reco_energy"] = self._reco_energy[p]
            out["arrival_energy"] = self._arrival_energy[p]
            out["ang_err"] = self._ang_err[p]
            out["ra"] = self._ra[p]
            out["dec"] = self._dec[p]
            out["source_label"] = self._source_label[p]
        return out

    def scramble_ra(self):
        """
        Srcambles RA of all events, no distinction between source and background is made.
        If a mask is supplied, only unmasked events are scrambled to save time on sampling random numbers.
        """
        num_of_events = 0
        logger.info("Scrambling RAs.")
        for p in self.periods:
            num_of_events += self._ra[p].size
            if self.mask:
                self._ra[p][self.mask[p]] = self.rng.uniform(
                    low=0.0, high=2 * np.pi, size=self.mask[p].size
                )
            else:
                self._ra[p] = self.rng.uniform(
                    low=0.0, high=2 * np.pi, size=self._ra[p].size
                )

        if num_of_events < 10000:
            logger.warning(
                f"Shuffling RA with low ({num_of_events} events) statistics. Proceed with caution."
            )

    @property
    def true_energy(self):
        if self.mask:
            return {p: self._true_energy[p][self.mask[p]] for p in self.periods}
        else:
            return self._true_energy

    @property
    def arrival_energy(self):
        if self.mask:
            return {p: self._arrival_energy[p][self.mask[p]] for p in self.periods}
        else:
            return self._arrival_energy

    @property
    def source_label(self):
        if self.mask:
            return {p: self._source_label[p][self.mask[p]] for p in self.periods}
        else:
            return self._source_label


class RealEvents(Events):
    """
    Class to handle reading real event files of 2021 release.
    """

    mjd_ = 0
    reco_energy_ = 1
    ang_err_ = 2
    ra_ = 3
    dec_ = 4

    STACK = {}

    keys = ["reco_energy", "ra", "dec", "ang_err", "mjd"]

    def __init__(self, *data_periods, seed=1234):
        super().__init__(*data_periods, seed=seed)
        self._mjd = {}

    def period(self, p: str):
        """
        Returns dictionary of events belonging to a specified data season
        :param p: Period identifier
        """

        out = {}
        if self.mask:
            out["reco_energy"] = self._reco_energy[p][self.mask[p]]
            out["ang_err"] = self._ang_err[p][self.mask[p]]
            out["ra"] = self._ra[p][self.mask[p]]
            out["dec"] = self._dec[p][self.mask[p]]
            out["mjd"] = self._mjd[p][self.mask[p]]
        else:
            out["reco_energy"] = self._reco_energy[p]
            out["ang_err"] = self._ang_err[p]
            out["ra"] = self._ra[p]
            out["dec"] = self._dec[p]
            out["mjd"] = self._mjd[p]
        return out

    def _sort(self):
        """
        Sort event information in dictionaries by season,
        converts (assumed) 50% containment for angular errors to 68%,
        converts ra/dec from degrees to radians,
        converts log10(E/GeV) in GeV.
        """

        for p in self._periods:
            self._reco_energy[p] = np.power(10, self.events[p][:, self.reco_energy_])
            self._ang_err[p] = get_theta_p(
                get_kappa(self.events[p][:, self.ang_err_], 0.5)
            )
            self._ra[p] = np.deg2rad(self.events[p][:, self.ra_])
            self._dec[p] = np.deg2rad(self.events[p][:, self.dec_])
            self._mjd[p] = self.events[p][:, self.mjd_]

<<<<<<< HEAD
    def _add(self):
=======
    def _add_events(self, *periods: str):
>>>>>>> 0212d065
        """
        Add events for multiple data seasons of a single IRF, i.e. only IC86_II and up.
        """
<<<<<<< HEAD

        to_be_added = []

        for p in self._periods:
            if p in ["IC86_II", "IC86_III", "IC86_IV", "IC86_V", "IC86_VI", "IC86_VII"]:
                to_be_added.append(p)

        reco_energy = [self._reco_energy[_] for _ in to_be_added]
        mjd = [self._mjd[_] for _ in to_be_added]
        ang_err = [self._ang_err[_] for _ in to_be_added]
        ra = [self._ra[_] for _ in to_be_added]
        dec = [self._dec[_] for _ in to_be_added]

        for p in to_be_added:
            del self._mjd[p]
            del self._ang_err[p]
            del self._reco_energy[p]
            del self._ra[p]
            del self._dec[p]

        self._ra["IC86_II"] = np.concatenate(ra)
        self._dec["IC86_II"] = np.concatenate(dec)
        self._ang_err["IC86_II"] = np.concatenate(ang_err)
        self._reco_energy["IC86_II"] = np.concatenate(reco_energy)
        self._mjd["IC86_II"] = np.concatenate(mjd)

    def _copy_data(self, other: Events, p: str):
        self._mjd[p] = other._mjd[p].copy()
        self._ang_err[p] = other._ang_err[p].copy()
        self._reco_energy[p] = other._reco_energy[p].copy()
        self._ra[p] = other._ra[p].copy()
        self._dec[p] = other._dec[p].copy()

=======
        events = []
        for p in periods:
            events.append(
                np.loadtxt(
                    join(
                        data_directory,
                        f"20210126_PS-IC40-IC86_VII/icecube_10year_ps/events/{p}_exp.csv",
                    )
                )
            )
        return np.concatenate(tuple(events))

>>>>>>> 0212d065
    @classmethod
    def from_event_files(
        cls, *periods: str, seed: int = 1234, use_all: bool = False, **kwargs
    ):
        """
        Load from files provided by data release,
        if belonging to IC86_II or later, add to IC86_II keyword
        because the same IRF is used
        :param periods: Arbitrary number of period identifiers
        :param seed: int, seed for rng
        :param use_all: bool, true if IC86_II should be translated to all data periods with this detector configuration
        """

        try:
            np.loadtxt(os.path.join(
                data_directory,
                "20210126_PS-IC40-IC86_VII", 
                "icecube_10year_ps",
                "uptime",
                "IC40_exp.csv")
            )
        except FileNotFoundError:
            data_interface = IceCubeData()
            dataset = data_interface.find("20210126")
            data_interface.fetch(dataset)
            dataset_dir = data_interface.get_path_to(dataset[0])

<<<<<<< HEAD
        if not periods:
            #use all periods if none are specified
            periods = ("IC40", "IC59", "IC79", "IC86_I", "IC86_II", "IC86_III", "IC86_IV", "IC86_V", "IC86_VI", "IC86_VII")

        if use_all and periods == ("IC86_II",):
            periods = ("IC86_II", "IC86_III", "IC86_IV", "IC86_V", "IC86_VI", "IC86_VII")
 
        # Check in STACK if there is a singular period event instance
        # if not, create one from scratch
        # Then, copy data into a new instance encompassing all periods
        inst = cls(seed=seed)
=======
        if periods:
            pass
        else:
            # use all periods if none are specified
            periods = (
                "IC40",
                "IC59",
                "IC79",
                "IC86_I",
                "IC86_II",
                "IC86_III",
                "IC86_IV",
                "IC86_V",
                "IC86_VI",
                "IC86_VII",
            )
        inst = cls(seed=seed)
        inst.events = {}
        add = []

        if use_all and periods == ("IC86_II",):
            periods = (
                "IC86_II",
                "IC86_III",
                "IC86_IV",
                "IC86_V",
                "IC86_VI",
                "IC86_VII",
            )

>>>>>>> 0212d065
        for p in periods:
            if p in RealEvents.STACK:
                temp = RealEvents.STACK[p]
            else:
<<<<<<< HEAD
                temp = cls(seed=42)
                temp.events = {}
                temp.events[p] = np.loadtxt(
                        join(
                            data_directory,
                            f"20210126_PS-IC40-IC86_VII/icecube_10year_ps/events/{p}_exp.csv"
                        )
                    )
                temp._periods.append(p)
                temp._sort()
                RealEvents.STACK[p] = temp
            inst._periods.append(p)
            # Copy stuff
            inst._copy_data(temp, p)
        
        # Compress IC86_II and onwards into a single entry
        inst._add()
=======
                inst.events[p] = np.loadtxt(
                    join(
                        data_directory,
                        f"20210126_PS-IC40-IC86_VII/icecube_10year_ps/events/{p}_exp.csv",
                    )
                )
                inst._periods.append(p)
        if add:
            logging.info("Appending IC86_II and later events")
            inst.events["IC86_II"] = inst._add_events(*add)
            inst._periods.append("IC86_II")
        inst._sort()
>>>>>>> 0212d065
        inst._uptime = Uptime(*periods)
        inst._data_periods = inst._uptime.data_periods
        inst._irf_periods = inst._uptime.irf_periods
        return inst

<<<<<<< HEAD

            
        for p in periods:
            pass
        if p in ["IC86_II", "IC86_III", "IC86_IV", "IC86_V", "IC86_VI", "IC86_VII"]:
                pass

        
        else:
            for p in periods:
                if p in ["IC86_II", "IC86_III", "IC86_IV", "IC86_V", "IC86_VI", "IC86_VII"]:
                    add.append(p)
                else:
                    inst.events[p]= np.loadtxt(
                        join(data_directory, f"20210126_PS-IC40-IC86_VII/icecube_10year_ps/events/{p}_exp.csv")
                    )
                    inst._periods.append(p)
            if add:
                logging.info("Appending IC86_II and later events")
                inst.events["IC86_II"] = inst._add_events(*add)
                inst._periods.append("IC86_II")
            inst._sort()
            inst._uptime = Uptime(*periods)
            inst._data_periods = inst._uptime.data_periods
            inst._irf_periods = inst._uptime.irf_periods
            RealEvents.STACK["".join(periods)] = inst
            return inst


=======
>>>>>>> 0212d065
    @classmethod
    def load_from_h5(cls, path: str):
        """
        Load events from hdf5 file
        :param path: Path to file
        """

        inst = cls()
        inst._periods = []
        with h5py.File(path, "r") as f:
            for p, data in f.items():
                inst._periods.append(p)
                inst._reco_energy[p] = data["reco_energy"][()]
                inst._ang_err[p] = data["ang_err"][()]
                inst._ra[p] = data["ra"][()]
                inst._dec[p] = data["dec"][()]
                inst._mjd[p] = data["time"][()]
        return inst

    def write_to_h5(self, path):
        """
        Write selected events to hdf5 file.
        :param path: Path to hdf5 file
        """

        with h5py.File(path, "w") as f:
            for p in self._periods:
                group = f.create_group(p)
                group.create_dataset("reco_energy", data=self._reco_energy[p])
                group.create_dataset("ang_err", data=self._ang_err[p])
                group.create_dataset("ra", data=self._ra[p])
                group.create_dataset("dec", data=self._dec[p])
                group.create_dataset("mjd", data=self._time[p])

    @property
    def mjd(self):
        if self.mask:
            return {p: self._mjd[p][self.mask[p]] for p in self.periods}
        else:
            return self._mjd

    def insert_fake_data(self, data: SimEvents):
        """
        Inserts fake data into real data for e.g. sensitivity testing.
        Should have some way of distinguishing between fake and real data?!
        Tested, works!
        :param data: :class:`icecube_tools.utils.data.SimEvents`
        """

        for p in data.periods:
            self._reco_energy[p] = np.hstack(
                (self._reco_energy[p], data._reco_energy[p])
            )
            self._ra[p] = np.hstack((self._ra[p], data._ra[p]))
            self._dec[p] = np.hstack((self._dec[p], data._dec[p]))
            self._ang_err[p] = np.hstack((self._ang_err[p], data._ang_err[p]))

    def scramble_ra(self):
        """
        Scrambles the RA of all events that are not inserted fakes. Done by using the size of MJD,
        which is not provided for fake data.
        Fake data is excluded s.t. inserted point sources are not accidentally washed out.
        #TODO: Restricting to unmasked events
        """
        num_of_events = 0
        logger.info("Scrambling RAs.")
        for p in self.periods:
            self._ra[p] = self.rng.uniform(
                low=0.0, high=2 * np.pi, size=self._mjd[p].size
            )
            # self._ra[p] = np.hstack((
            #    self.rng.uniform(low=0., high=2*np.pi, size=self._mjd[p].size),
            #    self._ra[p][self._mjd[p].size:]
            #    ))
            num_of_events += self._mjd[p].size
        if num_of_events < 10000:
            logger.warning(
                f"Shuffling RA with low ({num_of_events} events) statistics. Proceed with caution."
            )


def crawl_delay():
    """
    Delay between sending HTML requests.
    """

    time.sleep(np.random.uniform(5, 10))


def find_files(directory, keyword):
    """
    Find files in a directory that contain
    a keyword.
    """

    found_files = []

    for root, dirs, files in os.walk(directory):
        if files:
            for f in files:
                if keyword in f:
                    found_files.append(os.path.join(root, f))

    return found_files


def find_folders(directory, keyword):
    """
    Find subfolders in a directory that
    contain a keyword.
    """

    found_folders = []

    for root, dirs, files in os.walk(directory):
        if dirs:
            for d in dirs:
                if keyword in d:
                    found_folders.append(os.path.join(root, d))

    return found_folders<|MERGE_RESOLUTION|>--- conflicted
+++ resolved
@@ -262,8 +262,6 @@
     _available_irf_periods = available_irf_periods
 
     def __init__(self, *periods, **kwargs):
-<<<<<<< HEAD
-
         try:
             np.loadtxt(os.path.join(
                 data_directory,
@@ -273,9 +271,6 @@
                 "IC40_exp.csv")
             )
         except FileNotFoundError:
-=======
-        if kwargs.get("fetch", True):
->>>>>>> 0212d065
             data_interface = IceCubeData()
             dataset = data_interface.find("20210126")
             data_interface.fetch(dataset)
@@ -841,15 +836,10 @@
             self._dec[p] = np.deg2rad(self.events[p][:, self.dec_])
             self._mjd[p] = self.events[p][:, self.mjd_]
 
-<<<<<<< HEAD
     def _add(self):
-=======
-    def _add_events(self, *periods: str):
->>>>>>> 0212d065
         """
         Add events for multiple data seasons of a single IRF, i.e. only IC86_II and up.
         """
-<<<<<<< HEAD
 
         to_be_added = []
 
@@ -883,24 +873,8 @@
         self._ra[p] = other._ra[p].copy()
         self._dec[p] = other._dec[p].copy()
 
-=======
-        events = []
-        for p in periods:
-            events.append(
-                np.loadtxt(
-                    join(
-                        data_directory,
-                        f"20210126_PS-IC40-IC86_VII/icecube_10year_ps/events/{p}_exp.csv",
-                    )
-                )
-            )
-        return np.concatenate(tuple(events))
-
->>>>>>> 0212d065
     @classmethod
-    def from_event_files(
-        cls, *periods: str, seed: int = 1234, use_all: bool = False, **kwargs
-    ):
+    def from_event_files(cls, *periods: str, seed: int=1234, use_all: bool=False, **kwargs):
         """
         Load from files provided by data release,
         if belonging to IC86_II or later, add to IC86_II keyword
@@ -924,7 +898,6 @@
             data_interface.fetch(dataset)
             dataset_dir = data_interface.get_path_to(dataset[0])
 
-<<<<<<< HEAD
         if not periods:
             #use all periods if none are specified
             periods = ("IC40", "IC59", "IC79", "IC86_I", "IC86_II", "IC86_III", "IC86_IV", "IC86_V", "IC86_VI", "IC86_VII")
@@ -936,43 +909,10 @@
         # if not, create one from scratch
         # Then, copy data into a new instance encompassing all periods
         inst = cls(seed=seed)
-=======
-        if periods:
-            pass
-        else:
-            # use all periods if none are specified
-            periods = (
-                "IC40",
-                "IC59",
-                "IC79",
-                "IC86_I",
-                "IC86_II",
-                "IC86_III",
-                "IC86_IV",
-                "IC86_V",
-                "IC86_VI",
-                "IC86_VII",
-            )
-        inst = cls(seed=seed)
-        inst.events = {}
-        add = []
-
-        if use_all and periods == ("IC86_II",):
-            periods = (
-                "IC86_II",
-                "IC86_III",
-                "IC86_IV",
-                "IC86_V",
-                "IC86_VI",
-                "IC86_VII",
-            )
-
->>>>>>> 0212d065
         for p in periods:
             if p in RealEvents.STACK:
                 temp = RealEvents.STACK[p]
             else:
-<<<<<<< HEAD
                 temp = cls(seed=42)
                 temp.events = {}
                 temp.events[p] = np.loadtxt(
@@ -990,57 +930,12 @@
         
         # Compress IC86_II and onwards into a single entry
         inst._add()
-=======
-                inst.events[p] = np.loadtxt(
-                    join(
-                        data_directory,
-                        f"20210126_PS-IC40-IC86_VII/icecube_10year_ps/events/{p}_exp.csv",
-                    )
-                )
-                inst._periods.append(p)
-        if add:
-            logging.info("Appending IC86_II and later events")
-            inst.events["IC86_II"] = inst._add_events(*add)
-            inst._periods.append("IC86_II")
-        inst._sort()
->>>>>>> 0212d065
         inst._uptime = Uptime(*periods)
         inst._data_periods = inst._uptime.data_periods
         inst._irf_periods = inst._uptime.irf_periods
         return inst
 
-<<<<<<< HEAD
-
-            
-        for p in periods:
-            pass
-        if p in ["IC86_II", "IC86_III", "IC86_IV", "IC86_V", "IC86_VI", "IC86_VII"]:
-                pass
-
-        
-        else:
-            for p in periods:
-                if p in ["IC86_II", "IC86_III", "IC86_IV", "IC86_V", "IC86_VI", "IC86_VII"]:
-                    add.append(p)
-                else:
-                    inst.events[p]= np.loadtxt(
-                        join(data_directory, f"20210126_PS-IC40-IC86_VII/icecube_10year_ps/events/{p}_exp.csv")
-                    )
-                    inst._periods.append(p)
-            if add:
-                logging.info("Appending IC86_II and later events")
-                inst.events["IC86_II"] = inst._add_events(*add)
-                inst._periods.append("IC86_II")
-            inst._sort()
-            inst._uptime = Uptime(*periods)
-            inst._data_periods = inst._uptime.data_periods
-            inst._irf_periods = inst._uptime.irf_periods
-            RealEvents.STACK["".join(periods)] = inst
-            return inst
-
-
-=======
->>>>>>> 0212d065
+
     @classmethod
     def load_from_h5(cls, path: str):
         """
